--- conflicted
+++ resolved
@@ -4,7 +4,6 @@
     <div >
     <!-- Transcript Effect -->
     <h4>Transcript Effect</h4>
-<<<<<<< HEAD
     <Input class ="transEff" type="checkbox" name="3prime">3 prime UTR</button>
     <Input class ="transEff" type="checkbox" name="Intr">Intron</button>
 <br><Input class ="transEff" type="checkbox" name="5prime">5 prime UTR</button>
@@ -13,16 +12,6 @@
 <br><Input class ="transEff" type="checkbox" name="Up">Upstream</button>
     <Input class ="transEff" type="checkbox" name="Down">Downstream</button>
 <br><Input class ="transEff" type="checkbox" name="Splice">Splice acceptor</button>
-=======
-    <button class ="transEff" type="button">3 prime UTR</button>
-    <button class ="transEff" type="button">Intron</button>
-    <button class ="transEff" type="button">5 prime UTR</button>
-    <button class ="transEff" type="button">Missense</button>
-    <button class ="transEff" type="button">Coding sequence</button>
-    <button class ="transEff" type="button">Upstream</button>
-    <button class ="transEff" type="button">Downstream</button>
-    <button class ="transEff" type="button">Splice acceptor</button>
->>>>>>> beffcedd
   </div>
 
   <div>
@@ -51,14 +40,6 @@
   </div>
   <br>
   <button style="float:right" id = "submit">Submit</button>
-<<<<<<< HEAD
- 
-=======
-
-
-<!--   http://localhost:8080/variants/20?start=0&end=60000&alleleCount=0&alleleFrequency=0 -->
-
->>>>>>> beffcedd
 </nav>
 
 <script>
